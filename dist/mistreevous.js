--- conflicted
+++ resolved
@@ -339,6 +339,11 @@
     return typeof value === "undefined" || value === null;
   }
 
+  // src/mdsl/MDSLArguments.ts
+  function getArgumentJsonValue(arg) {
+    return arg.type === "identifier" ? `{{${arg.value}}}` : arg.value;
+  }
+
   // src/mdsl/MDSLUtilities.ts
   function popAndCheck(tokens, expected) {
     const popped = tokens.shift();
@@ -458,12 +463,6 @@
       if (attributeCallIdentifier?.type !== "identifier") {
         throw new Error("expected agent function or registered function name identifier argument for attribute");
       }
-<<<<<<< HEAD
-      attributes[nextAttributeName] = {
-        call: attributeCallIdentifier.value,
-        args: attributeArguments
-      };
-=======
       attributeArguments.filter((arg) => arg.type === "identifier").forEach((arg) => {
         throw new Error(
           `invalid attribute argument value '${arg.value}', must be string, number, boolean or null`
@@ -478,16 +477,15 @@
         }
         attributes[nextAttributeName] = {
           call: attributeCallIdentifier.value,
-          args: attributeArguments.map(({ value }) => value),
+          args: attributeArguments.map(getArgumentJsonValue),
           succeedOnAbort
         };
       } else {
         attributes[nextAttributeName] = {
           call: attributeCallIdentifier.value,
-          args: attributeArguments.map(({ value }) => value)
+          args: attributeArguments.map(getArgumentJsonValue)
         };
       }
->>>>>>> 16adbadb
       nextAttributeName = tokens[0]?.toLowerCase();
     }
     return attributes;
@@ -789,7 +787,7 @@
     return {
       type: "action",
       call: actionNameIdentifier.value,
-      args: agentFunctionArgs,
+      args: agentFunctionArgs.map(getArgumentJsonValue),
       ...parseAttributeTokens(tokens, stringLiteralPlaceholders)
     };
   }
@@ -801,7 +799,7 @@
     return {
       type: "condition",
       call: conditionNameIdentifier.value,
-      args: agentFunctionArgs,
+      args: agentFunctionArgs.map(getArgumentJsonValue),
       ...parseAttributeTokens(tokens, stringLiteralPlaceholders)
     };
   }
