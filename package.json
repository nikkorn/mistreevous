{
  "name": "mistreevous",
  "version": "2.3.0",
  "description": "A tool to build behaviour trees in JavaScript",
  "main": "dist/index.js",
  "types": "dist/index.d.ts",
  "files": [
    "dist/*"
  ],
  "devDependencies": {
    "chai": "^4.3.4",
    "cpy-cli": "^4.2.0",
    "esbuild": "^0.15.13",
    "expect": "^25.5.0",
    "mocha": "^7.2.0",
    "npm-run-all": "^4.1.5",
    "prettier": "2.7.1",
<<<<<<< HEAD
    "rollup": "^2.79.1",
    "rollup-plugin-copy": "^3.4.0",
    "should": "^1.3.0",
    "sinon": "^14.0.1"
  },
  "scripts": {
    "build": "rollup -c",
    "build-watch": "rollup -c -w",
    "test": "npm run build && mocha \"test/**/*.js\"",
    "format": "prettier --write \"src/**/*.js\" \"test/**/*.js\""
=======
    "should": "^1.3.0"
  },
  "scripts": {
    "build": "npm-run-all build:esbuild build:typecheck build:copy-typings",
    "watch": "npm run build:esbuild -- --watch",
    "test": "npm-run-all build test:unit-test",
    "build:format": "prettier --write \"src/**/*.js\"",
    "build:esbuild": "esbuild ./src/index.js --bundle --sourcemap --outdir=dist --platform=node",
    "build:typecheck": "tsc --noEmit",
    "build:copy-typings": "cpy ./index.d.ts ../dist/ --cwd=src",
    "test:unit-test": "mocha \"test/**/*.js\""
>>>>>>> ff4a0d70
  },
  "repository": {
    "type": "git",
    "url": "git+https://github.com/nikkorn/mistreevous.git"
  },
  "keywords": [
    "behavior",
    "behaviour",
    "bt",
    "tree",
    "ai",
    "artificial",
    "intelligence",
    "enemy",
    "machine",
    "state"
  ],
  "author": "nikolas howard smells",
  "license": "MIT",
  "bugs": {
    "url": "https://github.com/nikkorn/mistreevous/issues"
  },
  "homepage": "https://nikkorn.github.io/mistreevous"
}<|MERGE_RESOLUTION|>--- conflicted
+++ resolved
@@ -15,19 +15,8 @@
     "mocha": "^7.2.0",
     "npm-run-all": "^4.1.5",
     "prettier": "2.7.1",
-<<<<<<< HEAD
-    "rollup": "^2.79.1",
-    "rollup-plugin-copy": "^3.4.0",
     "should": "^1.3.0",
     "sinon": "^14.0.1"
-  },
-  "scripts": {
-    "build": "rollup -c",
-    "build-watch": "rollup -c -w",
-    "test": "npm run build && mocha \"test/**/*.js\"",
-    "format": "prettier --write \"src/**/*.js\" \"test/**/*.js\""
-=======
-    "should": "^1.3.0"
   },
   "scripts": {
     "build": "npm-run-all build:esbuild build:typecheck build:copy-typings",
@@ -38,7 +27,6 @@
     "build:typecheck": "tsc --noEmit",
     "build:copy-typings": "cpy ./index.d.ts ../dist/ --cwd=src",
     "test:unit-test": "mocha \"test/**/*.js\""
->>>>>>> ff4a0d70
   },
   "repository": {
     "type": "git",
