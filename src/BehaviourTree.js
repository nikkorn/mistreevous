--- conflicted
+++ resolved
@@ -1,9 +1,5 @@
 import GuardPath from "./attributes/guards/guardPath";
-<<<<<<< HEAD
 import parseRootNodes from "./NodeBuilder";
-=======
-import buildRootASTNodes from "./rootASTNodesBuilder";
->>>>>>> ff4a0d70
 import State from "./State";
 import Lookup from "./Lookup";
 
@@ -150,7 +146,7 @@
 
             try {
                 // Try to create the behaviour tree AST based on the definition provided, this could fail if the definition is invalid.
-                rootASTNodes = buildRootASTNodes(value);
+                rootASTNodes = parseRootNodes(value);
             } catch (exception) {
                 // There was an issue in trying to parse and build the tree definition.
                 throw new Error(`error registering definition: ${exception.message}`);
