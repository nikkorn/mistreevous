--- conflicted
+++ resolved
@@ -1,9 +1,5 @@
-<<<<<<< HEAD
-import { NodeAttributeDefinition } from "../BehaviourTreeDefinition";
+import { NodeAttributeDefinition, NodeGuardDefinition } from "../BehaviourTreeDefinition";
 import { getArgumentJsonValue } from "./MDSLArguments";
-=======
-import { NodeAttributeDefinition, NodeGuardDefinition } from "../BehaviourTreeDefinition";
->>>>>>> 16adbadb
 import { parseArgumentTokens } from "./MDSLNodeArgumentParser";
 import { popAndCheck, StringLiteralPlaceholders } from "./MDSLUtilities";
 
@@ -57,13 +53,6 @@
             throw new Error("expected agent function or registered function name identifier argument for attribute");
         }
 
-<<<<<<< HEAD
-        // Create the attribute definition and add it to the object of attribute definitions found.
-        attributes[nextAttributeName] = {
-            call: attributeCallIdentifier.value,
-            args: attributeArguments.map(getArgumentJsonValue)
-        };
-=======
         // Any attribute arguments (other than the expected call identifier) must have a type of string, number, boolean or null.
         attributeArguments
             .filter((arg) => arg.type === "identifier")
@@ -92,17 +81,16 @@
             // Create the guard definition and add it to the object of attribute definitions found.
             attributes[nextAttributeName] = {
                 call: attributeCallIdentifier.value,
-                args: attributeArguments.map(({ value }) => value),
+                args: attributeArguments.map(getArgumentJsonValue),
                 succeedOnAbort
             };
         } else {
             // Create the attribute definition and add it to the object of attribute definitions found.
             attributes[nextAttributeName] = {
                 call: attributeCallIdentifier.value,
-                args: attributeArguments.map(({ value }) => value)
+                args: attributeArguments.map(getArgumentJsonValue)
             };
         }
->>>>>>> 16adbadb
 
         // Try to get the next attribute name token, as there could be multiple.
         nextAttributeName = tokens[0]?.toLowerCase() as keyof NodeAttributes;
